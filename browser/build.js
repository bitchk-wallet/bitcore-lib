--- conflicted
+++ resolved
@@ -11,15 +11,10 @@
   //sys.puts(stderr);
 };
 
-<<<<<<< HEAD
-var pack = function(params) {
-  var preludePath = 'node_modules/soop/example/custom_prelude.js';
-=======
 var pack = function (params) {
   var file = require.resolve('soop');
   var dir = file.substr(0, file.length - String('soop.js').length);
   var preludePath = dir + 'example/custom_prelude.js';
->>>>>>> e8013cfe
   params.raw = true;
   params.sourceMapPrefix = '//#';
   params.prelude = fs.readFileSync(preludePath, 'utf8');
