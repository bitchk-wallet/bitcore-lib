require('buffertools');
var crypto = require('crypto');
var bignum = require('bignum');
var Binary = require('binary');
var Put = require('bufferput');
var Address = require('../Address').class();

var sha256 = exports.sha256 = function (data) {
  return new Buffer(crypto.createHash('sha256').update(data).digest('binary'), 'binary');
};

var ripe160 = exports.ripe160 = function (data) {
  return new Buffer(crypto.createHash('rmd160').update(data).digest('binary'), 'binary');
};

var sha1 = exports.sha1 = function (data) {
  return new Buffer(crypto.createHash('sha1').update(data).digest('binary'), 'binary');
};

var twoSha256 = exports.twoSha256 = function (data) {
  return sha256(sha256(data));
};

var sha256ripe160 = exports.sha256ripe160 = function (data) {
  return ripe160(sha256(data));
};

/**
 * Format a block hash like the official client does.
 */
var formatHash = exports.formatHash = function (hash) {
  // Make a copy, because reverse() and toHex() are destructive.
  var hashEnd = new Buffer(10);
  hash.copy(hashEnd, 0, 22, 32);
  return hashEnd.reverse().toString('hex');
};

/**
 * Display the whole hash, as hex, in correct endian order.
 */
var formatHashFull = exports.formatHashFull = function (hash) {
  // Make a copy, because reverse() and toHex() are destructive.
  var copy = new Buffer(hash.length);
  hash.copy(copy);
  var hex = copy.reverse().toHex();
  return hex;
};

/**
 * Format a block hash like Block Explorer does.
 *
 * Formats a block hash by removing leading zeros and truncating to 10 characters.
 */
var formatHashAlt = exports.formatHashAlt = function (hash) {
  var hex = formatHashFull(hash);
  hex = hex.replace(/^0*/, '');
  return hex.substr(0, 10);
};

var formatBuffer = exports.formatBuffer = function (buffer, maxLen) {
  // Calculate amount of bytes to display
  if (maxLen === null) {
    maxLen = 10;
  }
  if (maxLen > buffer.length || maxLen === 0) {
    maxLen = buffer.length;
  }

  // Copy those bytes into a temporary buffer
  var temp = new Buffer(maxLen);
  buffer.copy(temp, 0, 0, maxLen);

  // Format as string
  var output = temp.toHex();
  if (temp.length < buffer.length) {
    output += "...";
  }
  return output;
};

var valueToBigInt = exports.valueToBigInt = function (valueBuffer) {
  if (Buffer.isBuffer(valueBuffer)) {
    return bignum.fromBuffer(valueBuffer, {endian: 'little', size: 8});
  } else {
    return valueBuffer;
  }
};

var bigIntToValue = exports.bigIntToValue = function (valueBigInt) {
  if (Buffer.isBuffer(valueBigInt)) {
    return valueBigInt;
  } else {
    return valueBigInt.toBuffer({endian: 'little', size: 8});
  }
};

var formatValue = exports.formatValue = function (valueBuffer) {
  var value = valueToBigInt(valueBuffer).toString();
  var integerPart = value.length > 8 ? value.substr(0, value.length-8) : '0';
  var decimalPart = value.length > 8 ? value.substr(value.length-8) : value;
  while (decimalPart.length < 8) {
    decimalPart = "0"+decimalPart;
  }
  decimalPart = decimalPart.replace(/0*$/, '');
  while (decimalPart.length < 2) {
    decimalPart += "0";
  }
  return integerPart+"."+decimalPart;
};

<<<<<<< HEAD
=======
var reFullVal = /^\s*(\d+)\.(\d+)/;
var reFracVal = /^\s*\.(\d+)/;
var reWholeVal = /^\s*(\d+)/;

function padFrac(frac)
{
	while (frac.length < 8)
		frac = frac + '0';
	return frac;
}

function parseFullValue(res)
{
	return bignum(res[1]).mul('100000000').add(padFrac(res[2]));
}

function parseFracValue(res)
{
	return bignum(padFrac(res[1]));
}

function parseWholeValue(res)
{
	return bignum(res[1]).mul('100000000');
}

exports.parseValue = function parseValue(valueStr)
{
	var res = valueStr.match(reFullVal);
	if (res)
		return parseFullValue(res);

	res = valueStr.match(reFracVal);
	if (res)
		return parseFracValue(res);

	res = valueStr.match(reWholeVal);
	if (res)
		return parseWholeValue(res);

	return undefined;
};

var pubKeyHashToAddress = exports.pubKeyHashToAddress = function (pubKeyHash, addressVersion) {
  if (!pubKeyHash) return "";

  var put = new Put();
  // Version
  if(addressVersion) {
    put.word8le(addressVersion);
  } else {
    put.word8le(0);
  }
  // Hash
  put.put(pubKeyHash);
  // Checksum (four bytes)
  put.put(twoSha256(put.buffer()).slice(0,4));
  return encodeBase58(put.buffer());
};

var addressToPubKeyHash = exports.addressToPubKeyHash = function (address) {
  // Trim
  address = String(address).replace(/\s/g, '');

  // Check sanity
  if (!address.match(/^[1-9A-HJ-NP-Za-km-z]{27,35}$/)) {
    return null;
  }

  // Decode
  var buffer = decodeBase58(address);

  // Parse
  var parser = Binary.parse(buffer);
  parser.word8('version');
  parser.buffer('hash', 20);
  parser.buffer('checksum', 4);

  // Check checksum
  var checksum = twoSha256(buffer.slice(0, 21)).slice(0, 4);
  if (checksum.compare(parser.vars.checksum) !== 0) {
    return null;
  }

  return parser.vars.hash;
};

>>>>>>> 2a6a9734
// Utility that synchronizes function calls based on a key
var createSynchrotron = exports.createSynchrotron = function (fn) {
  var table = {};
  return function (key) {
    var args = Array.prototype.slice.call(arguments);
    var run = function () {
      // Function fn() will call when it finishes
      args[0] = function next() {
        if (table[key]) {
          if (table[key].length) {
            table[key].shift()();
          } else {
            delete table[key];
          }
        }
      };

      fn.apply(null, args);
    };

    if (!table[key]) {
      table[key] = [];
      run();
    } else {
      table[key].push(run);
    }
  };
};

/**
 * Generate a random 64-bit number.
 *
 * With ideas from node-uuid:
 * Copyright (c) 2010 Robert Kieffer
 * https://github.com/broofa/node-uuid/
 *
 * @returns Buffer random nonce
 */
var generateNonce = exports.generateNonce = function () {
  var b32 = 0x100000000, ff = 0xff;
  var b = new Buffer(8), i = 0;

  // Generate eight random bytes
  r = Math.random()*b32;
  b[i++] = r & ff;
  b[i++] = (r=r>>>8) & ff;
  b[i++] = (r=r>>>8) & ff;
  b[i++] = (r=r>>>8) & ff;
  r = Math.random()*b32;
  b[i++] = r & ff;
  b[i++] = (r=r>>>8) & ff;
  b[i++] = (r=r>>>8) & ff;
  b[i++] = (r=r>>>8) & ff;

  return b;
};

/**
 * Decode difficulty bits.
 *
 * This function calculates the difficulty target given the difficulty bits.
 */
var decodeDiffBits = exports.decodeDiffBits = function (diffBits, asBigInt) {
  diffBits = +diffBits;
  var target = bignum(diffBits & 0xffffff);
  target = target.shiftLeft(8*((diffBits >>> 24) - 3));

  if (asBigInt) {
    return target;
  }

  // Convert to buffer
  var diffBuf = target.toBuffer();
  var targetBuf = new Buffer(32).fill(0);
  diffBuf.copy(targetBuf, 32-diffBuf.length);
  return targetBuf;
};

/**
 * Encode difficulty bits.
 *
 * This function calculates the compact difficulty, given a difficulty target.
 */
var encodeDiffBits = exports.encodeDiffBits = function encodeDiffBits(target) {
  if (Buffer.isBuffer(target)) {
    target = bignum.fromBuffer(target);
  } else if ("function" === typeof target.toBuffer) { // duck-typing bignum
    // Nothing to do
  } else {
    throw new Error("Incorrect variable type for difficulty");
  }

  var mpiBuf = target.toBuffer("mpint");
  var size = mpiBuf.length - 4;

  var compact = size << 24;
  if (size >= 1) compact |= mpiBuf[4] << 16;
  if (size >= 2) compact |= mpiBuf[5] <<  8;
  if (size >= 3) compact |= mpiBuf[6]      ;

  return compact;
};

/**
 * Calculate "difficulty".
 *
 * This function calculates the maximum difficulty target divided by the given
 * difficulty target.
 */
var calcDifficulty = exports.calcDifficulty = function (target) {
  if (!Buffer.isBuffer(target)) {
    target = decodeDiffBits(target);
  }
  var targetBigint = bignum.fromBuffer(target, {order: 'forward'});
  var maxBigint = bignum.fromBuffer(MAX_TARGET, {order: 'forward'});
  return maxBigint.div(targetBigint).toNumber();
};

var reverseBytes32 = exports.reverseBytes32 = function (data) {
  if (data.length % 4) {
    throw new Error("Util.reverseBytes32(): Data length must be multiple of 4");
  }
  var put = new Put();
  var parser = Binary.parse(data);
  while (!parser.eof()) {
    var word = parser.word32le('word').vars.word;
    put.word32be(word);
  }
  return put.buffer();
};

var getVarIntSize = exports.getVarIntSize = function getVarIntSize(i) {

  if (i < 0xFD) {
    // unsigned char
    return 1;
  } else if (i <= 1<<16) {
    // unsigned short (LE)
    return 3;
  } else if (i <= 1<<32) {
    // unsigned int (LE)
    return 5;
  } else {
    // unsigned long long (LE)
    return 9;
  }
};

var varIntBuf = exports.varIntBuf = function varIntBuf(n) {
  var buf = undefined;
  if (n < 253) {
    buf = new Buffer(1);
    buf.writeUInt8(n, 0);
  } else if (n < 0x10000) {
    buf = new Buffer(1 + 2);
    buf.writeUInt8(253, 0);
    buf.writeUInt16LE(n, 1);
  } else if (n < 0x100000000) {
    buf = new Buffer(1 + 4);
    buf.writeUInt8(254, 0);
    buf.writeUInt32LE(n, 1);
  } else {
    throw new Error("quadword not supported");
  }

  return buf;
};

var varStrBuf = exports.varStrBuf = function varStrBuf(s) {
  return Buffer.concat(varIntBuf(s.length), s);
};

// Initializations
exports.NULL_HASH = new Buffer(32).fill(0);
exports.EMPTY_BUFFER = new Buffer(0);
exports.ZERO_VALUE = new Buffer(8).fill(0);
INT64_MAX = new Buffer('ffffffffffffffff', 'hex');

// How much of Bitcoin's internal integer coin representation
// makes 1 BTC
exports.COIN = 100000000;

exports.MAX_TARGET = new Buffer('00000000FFFF0000000000000000000000000000000000000000000000000000', 'hex');<|MERGE_RESOLUTION|>--- conflicted
+++ resolved
@@ -108,8 +108,6 @@
   return integerPart+"."+decimalPart;
 };
 
-<<<<<<< HEAD
-=======
 var reFullVal = /^\s*(\d+)\.(\d+)/;
 var reFracVal = /^\s*\.(\d+)/;
 var reWholeVal = /^\s*(\d+)/;
@@ -153,51 +151,6 @@
 	return undefined;
 };
 
-var pubKeyHashToAddress = exports.pubKeyHashToAddress = function (pubKeyHash, addressVersion) {
-  if (!pubKeyHash) return "";
-
-  var put = new Put();
-  // Version
-  if(addressVersion) {
-    put.word8le(addressVersion);
-  } else {
-    put.word8le(0);
-  }
-  // Hash
-  put.put(pubKeyHash);
-  // Checksum (four bytes)
-  put.put(twoSha256(put.buffer()).slice(0,4));
-  return encodeBase58(put.buffer());
-};
-
-var addressToPubKeyHash = exports.addressToPubKeyHash = function (address) {
-  // Trim
-  address = String(address).replace(/\s/g, '');
-
-  // Check sanity
-  if (!address.match(/^[1-9A-HJ-NP-Za-km-z]{27,35}$/)) {
-    return null;
-  }
-
-  // Decode
-  var buffer = decodeBase58(address);
-
-  // Parse
-  var parser = Binary.parse(buffer);
-  parser.word8('version');
-  parser.buffer('hash', 20);
-  parser.buffer('checksum', 4);
-
-  // Check checksum
-  var checksum = twoSha256(buffer.slice(0, 21)).slice(0, 4);
-  if (checksum.compare(parser.vars.checksum) !== 0) {
-    return null;
-  }
-
-  return parser.vars.hash;
-};
-
->>>>>>> 2a6a9734
 // Utility that synchronizes function calls based on a key
 var createSynchrotron = exports.createSynchrotron = function (fn) {
   var table = {};
